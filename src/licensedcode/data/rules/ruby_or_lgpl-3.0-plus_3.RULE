<<<<<<< HEAD
This file is distributed under the same license as {{gettext}}
=======
---
license_expression: ruby OR lgpl-3.0-plus
is_license_notice: yes
relevance: 90
minimum_coverage: 100
notes: this is found mostly in Ruby gettext
---

This file is distributed under the same license as gettext.
>>>>>>> 9f91bf51
<|MERGE_RESOLUTION|>--- conflicted
+++ resolved
@@ -1,13 +1,11 @@
-<<<<<<< HEAD
-This file is distributed under the same license as {{gettext}}
-=======
 ---
 license_expression: ruby OR lgpl-3.0-plus
 is_license_notice: yes
 relevance: 90
 minimum_coverage: 100
+referenced_filenames:
+    - package
 notes: this is found mostly in Ruby gettext
 ---
 
-This file is distributed under the same license as gettext.
->>>>>>> 9f91bf51
+This file is distributed under the same license as {{gettext}}
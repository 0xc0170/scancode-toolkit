--- conflicted
+++ resolved
@@ -79,13 +79,9 @@
     build.AutotoolsPackage,
     conda.CondaPackage,
     win_pe.WindowsExecutable,
-<<<<<<< HEAD
     readme.ReadmePackage,
-=======
     build.MetadataBzl,
->>>>>>> 42c48f99
 ]
-
 
 PACKAGES_BY_TYPE = {cls.default_type: cls for cls in PACKAGE_TYPES}
 

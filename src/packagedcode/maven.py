#
# Copyright (c) nexB Inc. and others. All rights reserved.
# ScanCode is a trademark of nexB Inc.
# SPDX-License-Identifier: Apache-2.0
# See http://www.apache.org/licenses/LICENSE-2.0 for the license text.
# See https://github.com/nexB/scancode-toolkit for support or download.
# See https://aboutcode.org for more information about nexB OSS projects.
#

import logging
import os.path
from pprint import pformat

import attr
import javaproperties
import lxml
from packageurl import PackageURL
from pymaven import artifact
from pymaven import pom
from pymaven.pom import strip_namespace

from commoncode import fileutils
from packagedcode import models
from packagedcode.utils import normalize_vcs_url
from packagedcode.utils import VCS_URLS
from textcode import analysis
from typecode import contenttype

TRACE = False

logger = logging.getLogger(__name__)

if TRACE:
    import sys
    logging.basicConfig(stream=sys.stdout)
    logger.setLevel(logging.DEBUG)

"""
Support for Maven POMs including resolution of variables using Maven properties
when possible.

We have seen Maven pom in three layout syles:

First case: a pom.xml inside a META-INF directory such as in
/META-INF/maven/log4j/log4j/pom.xml possibly with a pom.properties

Second case: a pom.xml at the root of a package codebase development tree
possibly with a pom.properties

Third case: a maven repo layout: the jars are side-by-side with a .pom and
there is no pom.properties check if there are side-by-side artifacts
"""

# TODO: combine with jar_manifets.py


class MavenPomXmlHandler(models.DatafileHandler):
    datasource_id = 'maven_pom'
    # NOTE: Maven 1.x used project.xml
    path_patterns = ('*.pom', '*pom.xml',)
    default_package_type = 'maven'
    default_primary_language = 'Java'
    description = 'Apache Maven pom'
    documentation_url = 'https://maven.apache.org/pom.html'

    # TODO: implment more sophistcaed assembly with META-INF/MANIFEST.MF and META-INF/LICENSE

    @classmethod
    def is_datafile(cls, location, filetypes=tuple()):
        """
        Return True if the file at location is highly likely to be a POM.
        """
        if super().is_datafile(location, filetypes=filetypes):
            return True

        T = contenttype.get_type(location)
        if not T.is_text:
            return

        maven_declarations = (
            b'http://maven.apache.org/POM/4.0.0',
            b'http://maven.apache.org/xsd/maven-4.0.0.xsd',
            b'<modelVersion>',
            # somehow we can still parse version 3 poms too
            b'<pomVersion>',
        )

        # check the POM version in the first 150 lines
        with open(location, 'rb') as pom:
            for n, line in enumerate(pom):
                if n > 150:
                    break
                if any(x in line for x in maven_declarations):
                    return True

    @classmethod
    def parse(cls, location, base_url='https://repo1.maven.org/maven2'):
        package_data = parse(
            location=location,
            datasource_id=cls.datasource_id,
            package_type=cls.default_package_type,
            primary_language=cls.default_primary_language,
            base_url=base_url,
        )
        if package_data:
            yield package_data

    @classmethod
    def assign_package_to_resources(cls, package, resource, codebase, package_adder):
        """
        Set the "for_packages" attributes to ``package``  for the whole
        resource tree of a ``resource`` object in the ``codebase``.

        handle the various cases where we can find a POM.
        """

        if resource.path.endswith('.pom'):
            # we only treat the parent as the root
            return models.DatafileHandler.assign_package_to_parent_tree(
                package,
                resource,
                codebase,
                package_adder
            )

        # the root is either the parent or further up for poms stored under
        # a META-INF dir

        # assert resource.name.endswith('pom.xml')

        root = None
        if resource.path.endswith(f'META-INF/maven/{package.namespace}/{package.name}/pom.xml'):
            # First case: a pom.xml inside a META-INF directory such as in
            # /META-INF/maven/log4j/log4j/pom.xml: This requires going up 5 times
            upward_segments = 5
            root = resource
            for _ in range(upward_segments):
                root = root.parent(codebase)
        else:
            # Second case: a pom.xml at the root of codebase tree
            # FIXME: handle the cases opf parent POMs and nested POMs
            root = resource.parent(codebase)

        # get a root in all cases
        if not root:
            root = resource.parent(codebase)

        return models.DatafileHandler.assign_package_to_resources(
            package,
            resource=root,
            codebase=codebase,
            package_adder=package_adder
        )


# TODO: assemble with its pom!!
class MavenPomPropertiesHandler(models.NonAssemblableDatafileHandler):
    datasource_id = 'maven_pom_properties'
    path_patterns = ('*/pom.properties',)
    default_package_type = 'maven'
    default_primary_language = 'Java'
    description = 'Apache Maven pom properties file'
    documentation_url = 'https://maven.apache.org/pom.html'

    @classmethod
    def parse(cls, location):
        """
        Yield PackageData from a pom.properties file (which is typically side-
        by-side with its pom file.)
        """
        with open(location) as props:
            properties = javaproperties.load(props) or {}
            if TRACE:
                logger.debug(f'MavenPomPropertiesHandler.parse: properties: {properties!r}')
            if properties:
                yield models.PackageData(
                    datasource_id=cls.datasource_id,
                    type=cls.package_type,
                    primary_language=cls.primary_language,
                    extra_data=dict(pom_properties=properties)
                )


def build_url(
    group_id,
    artifact_id,
    version,
    filename=None,
    base_url='https://repo1.maven.org/maven2',
):
    """
    Return a download URL for a Maven artifact built from its POM "coordinates".
    """
    filename = filename or ''
    if group_id:
        group_id = group_id.replace('.', '/')
        path = f'{group_id}/{artifact_id}/{version}'
    else:
        path = f'{artifact_id}/{version}'

    return f'{base_url}/{path}/{filename}'


def build_filename(artifact_id, version, extension, classifier=None):
    """
    Return a filename for a Maven artifact built from its coordinates.
    """
    extension = extension or ''
    classifier = classifier or ''
    if classifier:
        classifier = f'-{classifier}'
    return f'{artifact_id}-{version}{classifier}.{extension}'


class ParentPom(artifact.Artifact):
    """
    A minimal Artifact subclass used to store parent poms when no POM
    file is available for these.
    """

    def __init__(self, coordinate):
        super().__init__(coordinate)

        # add empty, pom.Pom-class-like empty attributes
        self.client = None
        self.dependencies = {}
        self.dependency_management = {}
        self.parent = None
        self.properties = {}
        # TODO: ????
        # self.pom_data/self.pom_data = None

    def resolve(self, **properties):
        """
        Resolve possible parent POM properties using the provided
        properties.
        """
        if not properties:
            return
        self.group_id = MavenPom._replace_props(self.group_id, properties)
        self.artifact_id = MavenPom._replace_props(self.artifact_id, properties)
        self.version = MavenPom._replace_props(self.version, properties)

    def to_dict(self):
        """
        Return a mapping representing this POM
        """
        return {
            'group_id': self.group_id,
            'artifact_id': self.artifact_id,
            'version': str(self.version) if self.version else None,
            'classifier': self.classifier,
            'type': self.type,
        }


class MavenPom(pom.Pom):

    def __init__(self, location=None, text=None):
        """
        Build a POM from a location or unicode text.
        """
        assert (location or text) and (not (location and text))

        if location:
            try:
                with open(location) as fh:
                    xml_text = fh.read()
            except UnicodeDecodeError as _a:
                xml_text = analysis.unicode_text(location)
        else:
            xml_text = text
        xml_text = strip_namespace(xml_text)
        xml_text = xml_text.encode('utf-8')
        if TRACE:
            logger.debug('MavenPom.__init__: xml_text: {}'.format(xml_text))

        self._pom_data = lxml.etree.fromstring(xml_text, parser=pom.POM_PARSER)  # NOQA

        # collect and then remove XML comments from the XML elements tree
        self.comments = self._get_comments()
        lxml.etree.strip_tags(self._pom_data, lxml.etree.Comment)  # NOQA

        # FIXME: we do not use a client for now.
        # There are pending issues at pymaven to address this
        self._client = None

        self.model_version = self._get_attribute('modelVersion')
        if not self.model_version:
            # for older POM version 3
            self.model_version = self._get_attribute('pomVersion')
        self.group_id = self._get_attribute('groupId')
        self.artifact_id = self._get_attribute('artifactId')
        if TRACE:
            logger.debug('MavenPom.__init__: self.artifact_id: {}'.format(self.artifact_id))

        self.version = self._get_attribute('version')
        self.classifier = self._get_attribute('classifier')
        self.packaging = self._get_attribute('packaging') or 'jar'
        self.name = self._get_attribute('name')
        self.description = self._get_attribute('description')
        self.inception_year = self._get_attribute('inceptionYear')
        self.url = self._get_attribute('url')
        self.organization_name = self._get_attribute('organization/name')
        self.organization_url = self._get_attribute('organization/url')
        self.licenses = list(self._find_licenses())
        self.developers = list(self._find_parties('developers/developer'))
        self.contributors = list(self._find_parties('contributors/contributor'))
        self.mailing_lists = list(self._find_mailing_lists())
        self.scm = self._find_scm()
        self.issue_management = self._find_issue_management()
        self.ci_management = self._find_ci_management()
        self.distribution_management = self._find_distribution_management()
        self.repositories = list(self._find_repositories('repositories/repository'))
        self.plugin_repositories = list(self._find_repositories('pluginRepositories/pluginRepository'))
        self.modules = self._get_attributes_list('modules/module')

        # FIXME: this attribute should be collected with the parent but
        # is not retrieved yet by pymaven it points to the relative path
        # where to find the full parent POM
        self.parent_relative_path = self._get_attribute('relativePath')  # or '../pom.xml_text'

        # FIXME: Other types that are not collected for now (or
        # indirectly through dependencies management) include: build,
        # reporting, profiles, etc

        # dynamic attributes
        self._parent = None
        self._dep_mgmt = None
        self._dependencies = None
        self._properties = None

    def _extra_properties(self):
        """
        Return a mapping of extra properties
        """
        properties = {}
        for name in build_property_variants('classifier'):
            properties[name] = self.classifier

        for name in build_property_variants('packaging'):
            properties[name] = self.packaging

        for name in build_property_variants('organization.name'):
            properties[name] = self.organization_name

        for name in build_property_variants('organization.url'):
            properties[name] = self.organization_url

        # TODO: collect props defined in a properties file side-by-side the pom file
        # see https://maven.apache.org/shared/maven-archiver/#class_archive
        # this applies to POMs stored inside a JAR or in a plain directory

        return properties

    @classmethod
    def _replace_props(cls, text, properties):
        if not text:
            return text

        def subfunc(matchobj):
            """Return the replacement value for a matched property key."""
            key = matchobj.group(1)
            # does this key contain a substring?
            real_key, start_end = _get_substring_expression(key)
            if not start_end:
                value = properties.get(key)

                return value
            # apply the substring transform
            value = properties.get(real_key)
            if not value:
                return value
            start, end = start_end
            return substring(value, start, end)

        result = pom.PROPERTY_RE.sub(subfunc, text)
        # we loop a maximum of 5 times to avoid cases of infinite recursion
        cycles = 5
        while cycles > 0 and result and pom.PROPERTY_RE.match(result):
            result = pom.PROPERTY_RE.sub(subfunc, result)
            cycles -= 1

        if not result:
            result = text
        return result.strip()

    def _replace_properties(self, text, properties=None):
        # copied from pymavem.pom.Pom
        if not text:
            return text
        if properties is None:
            properties = self.properties
        return MavenPom._replace_props(text, properties)

    def resolve(self, **extra_properties):
        """
        Resolve POM Maven "properties" in attribute values and inherit
        from parent. Update the POM attributes in place. Use the extra
        keywords to override and supplement existing properties.
        """
        # inherit first to get essential parent properties
        # FIXME: the parent needs to be resolved first!? but we have a chicken and egg problem then
        if self.parent:
            pass

        self._inherit_from_parent()

        # then collect properties + extra
        properties = dict(self.properties)
        properties.update(self._extra_properties())

        # "extra" properties are things that would be loaded from a
        # properties files and provided as is they overwrite any
        # existing property
        properties.update(extra_properties)

        if TRACE:
            logger.debug('MavenPom.resolve: properties before self-resolution:\n{}'.format(pformat(properties)))

        # FIXME: we could remove any property that itself contains
        # ${property} as we do not know how to resolve these
        # recursively. Or we could do a single pass on properties to
        # resolve values against themselves
        for key, value in list(properties.items()):
            properties[key] = MavenPom._replace_props(value, properties)

        if TRACE:
            logger.debug('MavenPom.resolve: used properties:\n{}'.format(pformat(properties)))

        # these attributes are plain strings
        plain_attributes = [
            'group_id',
            'version',
            'classifier',
            'packaging',
            'name',
            'description',
            'inception_year',
            'url',
            'organization_name',
            'organization_url',
        ]
        for attr in plain_attributes:
            attr_val = getattr(self, attr, None)
            if not attr_val:
                continue
            resolved = self._replace_properties(attr_val, properties)
            setattr(self, attr, resolved)

        # these attributes are mappings
        mapping_attributes = [
            'scm',
            'issue_management',
            'ci_management',
        ]
        for map_attr in mapping_attributes:
            mapping = getattr(self, map_attr, {})
            if not mapping:
                continue
            for key, value in mapping.items():
                if not value:
                    continue
                mapping[key] = self._replace_properties(value, properties)

        # these attributes are lists of mappings
        mappings_list_attributes = [
            'repositories',
            'plugin_repositories',
        ]
        for lmap_attr in mappings_list_attributes:
            lmapping = getattr(self, lmap_attr, [])
            if not lmapping:
                continue
            for mapping in lmapping:
                for key, value in mapping.items():
                    if not value:
                        continue
                    mapping[key] = self._replace_properties(value, properties)

        # these attributes below are complex nested dicts and/or lists mappings

        for scope, dependencies in self.dependencies.items():
            resolved_deps = []
            # FIXME: this is missing the packaging/type and classifier
            for (group, artifact, version,), required in dependencies:
                group = self._replace_properties(group, properties)
                artifact = self._replace_properties(artifact, properties)
                version = self._replace_properties(version, properties)
                # skip weird damaged POMs such as
                # http://repo1.maven.org/maven2/net/sourceforge/findbugs/coreplugin/1.0.0/coreplugin-1.0.0.pom
                if not group or not artifact:
                    continue
                resolved_deps.append(((group, artifact, version,), required))
            self._dependencies[scope] = resolved_deps

        for (group, artifact), (version, scope, optional) in self.dependency_management.items():
            group = self._replace_properties(group, properties)
            artifact = self._replace_properties(artifact, properties)
            version = self._replace_properties(version, properties)
            required = not optional
            resolved_dep = (group, artifact, version,), required
            # we craft a scope prefix for these
            scope = f'dependencyManagement'
            if scope in self.dependencies:
                scope_deps = self._dependencies[scope]
                # TODO: Check we don't insert duplicates
                scope_deps.append(resolved_dep)
            else:
                self._dependencies[scope] = [resolved_dep]

        if TRACE:
            logger.debug('MavenPom.resolve: artifactId after resolve: {}'.format(self.artifact_id))

        # TODO: add:
        # nest dict: 'distribution_management',
        # nest list: 'mailing_lists',

    def _inherit_from_parent(self):
        """
        Update attributes using inheritance from parent attributes. For
        instance, the parent group_id is used if group_id is not defined.
        """
        # TODO: there are more attributes (all) that can be inherited
        if not self.parent:
            return
        if self.group_id is None and self.parent.group_id:
            self.group_id = self.parent.group_id
            if TRACE: logger.debug('_inherit_from_parent: group_id: {}'.format(self.parent.group_id))
        if self.version is None and self.parent.version:
            self.version = str(self.parent.version)
            if TRACE: logger.debug('_inherit_from_parent: version: {}'.format(self.parent.version))
        if not self.classifier is None and self.parent.classifier:
            self.classifier = self.parent.classifier
            if TRACE: logger.debug('_inherit_from_parent: classifier: {}'.format(self.parent.classifier))

        # FIXME: the parent may need to be resolved too?
        # special handling for URLs: see
        # http://maven.apache.org/ref/3.5.0/maven-model-builder/index.html#Inheritance_Assembly
        # Notice that the 5 URLs from the model:
        # project.url,
        # project.scm.connection, project.scm.developerConnection, project.scm.url
        # project.distributionManagement.site.url)
        # ... have a special inheritance handling: if not configured in
        # current model, the inherited value is the parent's one with
        # current artifact id appended.
        if (self.url is None
            and hasattr(self.parent, 'url')
            and getattr(self.parent, 'url', None)
            and self.artifact_id):
            # FIXME: this is not the way to join URLs parts!
            self.url = self.parent.url + self.artifact_id

        # FIXME: this is not the way to join URLs parts!
        parent_scm = getattr(self.parent, 'scm', None)
        if self.scm and parent_scm and self.artifact_id:
            ps_url = parent_scm.get('url')
            if not self.scm.get('url') and ps_url:
                # FIXME: this is not the way to join URLs parts!
                self.scm['url'] = ps_url + self.artifact_id

            ps_connection = parent_scm.get('connection')
            if not self.scm.get('connection') and ps_connection:
                # FIXME: this is not the way to join URLs parts!
                self.scm['connection'] = ps_connection + self.artifact_id

            ps_devconnection = parent_scm.get('developer_connection')
            if not self.scm.get('developer_connection') and ps_devconnection:
                # FIXME: this is not the way to join URLs parts!
                self.scm['developer_connection'] = ps_devconnection + self.artifact_id

        # TODO: distribution_management.site.url

    def _pom_factory(self, group_id, artifact_id, version):
        return ParentPom('%s:%s:pom:%s' % (group_id, artifact_id, version))

    def _get_attribute(self, xpath, xml=None):
        """Return a single value text attribute for a given xpath or None."""
        if xml is None:
            xml = self.pom_data
        attr = xml.findtext(xpath)
        val = attr and attr.strip() or None
        if TRACE:
            if 'artifactId' in xpath:
                logger.debug('MavenPom._get_attribute: xpath: {}'.format(xpath))
                logger.debug('MavenPom._get_attribute: xml: {}'.format(xml))
        return val

    def _get_attributes_list(self, xpath, xml=None):
        """Return a list of text attributes for a given xpath or empty list."""
        if xml is None:
            xml = self.pom_data
        attrs = xml.findall(xpath)
        attrs = [attr.text for attr in attrs]
        return [attr.strip() for attr in attrs if attr and attr.strip()]

    def _get_comments(self, xml=None):
        """Return a list of comment texts or an empty list."""
        if xml is None:
            xml = self.pom_data
        comments = [c.text for c in xml.xpath('//comment()')]
        return [c.strip() for c in comments if c and c.strip()]

    def _find_licenses(self):
        """Return an iterable of license mappings."""
        for lic in self.pom_data.findall('licenses/license'):
            yield dict([
                ('name', self._get_attribute('name', lic)),
                ('url', self._get_attribute('url', lic)),
                ('comments', self._get_attribute('comments', lic)),
                # arcane and seldom used
                ('distribution', self._get_attribute('distribution', lic)),
            ])

    def _find_parties(self, key='developers/developer'):
        """Return an iterable of party mappings for a given xpath."""
        for party in self.pom_data.findall(key):
            yield dict([
                ('id', self._get_attribute('id', party)),
                ('name', self._get_attribute('name', party)),
                ('email', self._get_attribute('email', party)),
                ('url', self._get_attribute('url', party)),
                ('organization', self._get_attribute('organization', party)),
                ('organization_url', self._get_attribute('organizationUrl', party)),
                ('roles', [role.findtext('.') for role in party.findall('roles/role')]),
            ])

    def _find_mailing_lists(self):
        """Return an iterable of mailing lists mappings."""
        for ml in self.pom_data.findall('mailingLists/mailingList'):
            archive_url = self._get_attribute('archive', ml)
            # TODO: add 'otherArchives/otherArchive' as lists?
            yield dict([
                ('name', self._get_attribute('name', ml)),
                ('archive_url', archive_url),
            ])

    def _find_scm(self):
        """Return a version control/scm mapping."""
        scm = self.pom_data.find('scm')
        if scm is None:
            return {}
        return dict([
            ('connection', self._get_attribute('connection', scm)),
            ('developer_connection', self._get_attribute('developer_connection', scm)),
            ('url', self._get_attribute('url', scm)),
            ('tag', self._get_attribute('tag', scm)),
        ])

    def _find_issue_management(self):
        """Return an issue management mapping."""
        imgt = self.pom_data.find('issueManagement')
        if imgt is None:
            return {}
        return dict([
            ('system', self._get_attribute('system', imgt)),
            ('url', self._get_attribute('url', imgt)),
        ])

    def _find_ci_management(self):
        """Return a CI mapping."""
        cimgt = self.pom_data.find('ciManagement')
        if cimgt is None:
            return {}
        return dict([
            ('system', self._get_attribute('system', cimgt)),
            ('url', self._get_attribute('url', cimgt)),
        ])

    def _find_repository(self, xpath, xml=None):
        """Return a repository mapping for an xpath."""
        if xml is None:
            xml = self.pom_data
        repo = xml.find(xpath)
        if repo is None:
            return {}
        return dict([
            ('id', self._get_attribute('id', repo)),
            ('name', self._get_attribute('name', repo)),
            ('url', self._get_attribute('url', repo)),
        ])

    def _find_distribution_management(self):
        """Return a distribution management mapping."""
        dmgt = self.pom_data.find('distributionManagement')
        if dmgt is None:
            return {}
        return dict([
            ('download_url', self._get_attribute('distributionManagement/downloadUrl')),
            ('site', self._find_repository('distributionManagement/site')),
            ('repository', self._find_repository('distributionManagement/repository')),
            ('snapshot_repository', self._find_repository('distributionManagement/snapshotRepository'))
        ])

    def _find_repositories(self, key='repositories/repository'):
        """Return an iterable or repository mappings for an xpath."""
        for repo in self.pom_data.findall(key):
            rep = self._find_repository('.', repo)
            if rep:
                yield rep

    def to_dict(self):
        """
        Return a mapping representing this POM.
        """
        dependencies = {}
        for scope, deps in self.dependencies.items():
            dependencies[scope] = [
                dict([
                    ('group_id', gid),
                    ('artifact_id', aid),
                    ('version', version),
                    ('required', required),
                ])
            for ((gid, aid, version), required) in deps]

        return dict([
            ('model_version', self.model_version),
            ('group_id', self.group_id),
            ('artifact_id', self.artifact_id),
            ('version', self.version),
            ('classifier', self.classifier),
            ('packaging', self.packaging),

            ('parent', self.parent.to_dict() if self.parent else {}),

            ('name', self.name),
            ('description', self.description),
            ('inception_year', self.inception_year),
            ('url', self.url),
            ('organization_name', self.organization_name),
            ('organization_url', self.organization_url),

            ('licenses', self.licenses or []),

            ('developers', self.developers or []),
            ('contributors', self.contributors or []),

            ('modules', self.modules or []),
            ('mailing_lists', self.mailing_lists),
            ('scm', self.scm),
            ('issue_management', self.issue_management),
            ('ci_management', self.ci_management),
            ('distribution_management', self.distribution_management),
            ('repositories', self.repositories),
            ('plugin_repositories', self.plugin_repositories),
            ('dependencies', dependencies or {}),
        ])


def build_property_variants(name):
    """
    Return an iterable of property variant names given a a property name.
    """
    yield name
    yield 'project.{}'.format(name)
    yield 'pom.{}'.format(name)


def _get_substring_expression(text):
    """
    Return a tuple of (text, start/end) such that:

    - if there is a substring() expression in text, the returned text
    has been stripped from it and start/end is a tuple representing
    slice indexes for the substring expression.

    - if there is no substring() expression in text, text is returned
    as-is and start/end is None.

    For example:
    >>> assert ('pom.artifactId', (8, None)) == _get_substring_expression('pom.artifactId.substring(8)')
    >>> assert ('pom.artifactId', None) == _get_substring_expression('pom.artifactId')
    """
    key, _, start_end = text.partition('.substring(')
    if not start_end:
        return text, None

    start_end = start_end.rstrip(')')
    start_end = [se.strip() for se in start_end.split(',')]

    # we cannot parse less than 1 and more than 2 slice indexes
    if len(start_end) not in (1, 2):
        return text, None

    # we cannot parse slice indexes that are not numbers
    if not all(se.isdigit() for se in start_end):
        return text, None
    start_end = [int(se) for se in start_end]

    if len(start_end) == 1:
        start = start_end[0]
        end = None
    else:
        start, end = start_end

    return key, (start, end)


def substring(s, start, end):
    """
    Return a slice of s based on start and end indexes (that can be None).
    """
    startless = start is None
    endless = end is None
    if startless and endless:
        return s
    if endless:
        return s[start:]
    if startless:
        return s[:end]
    return s[start:end]


def has_basic_pom_attributes(pom):
    """
    Return True if a POM object has basic attributes needed to make this
    a POM.
    """
    basics = pom.model_version and pom.group_id and pom.artifact_id
    if TRACE and not basics:
        logger.debug(
            'has_basic_pom_attributes: not a POM, incomplete GAV: '
            '"{}":"{}":"{}"'.format(pom.model_version, pom.group_id, pom.artifact_id))
    return basics


def get_maven_pom(location=None, text=None):
    """
    Return a MavenPom object from a POM file at `location` or provided as a
    `text` string.
    """
    pom = MavenPom(location=location, text=text)

    extra_properties = {}

    # do we have a pom.properties file side-by-side?
    # FIXME: we should treat pom.properties as a datafile
    if location and os.path.exists(location):
        parent = fileutils.parent_directory(location)
        pom_properties = os.path.join(parent, 'pom.properties')
        if os.path.exists(pom_properties):
            with open(pom_properties) as props:
                properties = javaproperties.load(props) or {}
                if TRACE:
                    logger.debug(f'get_maven_pom: properties: {properties!r}')
            extra_properties.update(properties)
    pom.resolve(**extra_properties)
    # TODO: we cannot do much without these??
    hbpa = has_basic_pom_attributes(pom)

    if not hbpa:
        if TRACE:
            logger.debug(f'get_maven_pom: has_basic_pom_attributes: {hbpa}')
        return
    return pom


SUPPORTED_PACKAGING = set([
    u'aar',
    u'apk',
    u'gem',
    u'jar',
    u'nar',
    u'pom',
    u'so',
    u'swc',
    u'tar',
    u'tar.gz',
    u'war',
    u'xar',
    u'zip',
])


def get_dependencies(pom):
    """
    Return a list of Dependent package objects found in a MavenPom `pom` object.
    """
    dependencies = []
    for scope, deps in pom.dependencies.items():
        if TRACE:
            logger.debug('parse: dependencies.deps: {}'.format(deps))
        if scope:
            scope = scope.strip().lower()
        if not scope:
            # maven default
            scope = 'compile'

        for (dgroup_id, dartifact_id, dversion), drequired in deps:
            if TRACE:
                logger.debug('parse: dependencies.deps: {}, {}, {}, {}'.
                             format(dgroup_id, dartifact_id, dversion, drequired))
            # pymaven whart
            if dversion == 'latest.release':
                dversion = None

            is_resolved = dversion and not any(c in dversion for c in '$[,]')

            dqualifiers = {}
            # FIXME: this is missing from the original Pom parser
            # classifier = dep.get('classifier')
            # if classifier:
            #     qualifiers['classifier'] = classifier
            #
            # packaging = dep.get('type')
            # if packaging and packaging != 'jar':
            #     qualifiers['packaging'] = packaging

            if is_resolved:
                dpurl = models.PackageURL(
                    type='maven',
                    namespace=dgroup_id,
                    name=dartifact_id,
                    version=dversion,
                    qualifiers=dqualifiers or None,
                )
            else:
                dpurl = models.PackageURL(
                    type='maven',
                    namespace=dgroup_id,
                    name=dartifact_id,
                    qualifiers=dqualifiers or None,
                )

            # TODO: handle dependency management and pom type
            is_runtime = scope in ('runtime', 'system', 'provided')
            is_optional = bool(scope in ('test', 'compile',) or not drequired)

            dep_pack = models.DependentPackage(
                purl=str(dpurl),
                extracted_requirement=dversion,
                scope=scope,
                is_runtime=is_runtime,
                is_optional=is_optional,
                is_resolved=is_resolved,
            )
            dependencies.append(dep_pack)

    return dependencies


def get_parties(pom):
    """
    Return a list of Party object found in a MavenPom `pom` object.
    """
    parties = []
    for dev in pom.developers:
        parties.append(
            models.Party(
                type=models.party_person,
                name=dev['name'],
                role='developper',
                email=dev['email'],
                url=dev['url']))

    for cont in pom.contributors:
        parties.append(
            models.Party(
                type=models.party_person,
                name=cont['name'],
                role='contributor',
                email=cont['email'],
                url=cont['url']))

    # FIXME: we are skipping most other organization related fields, roles and the id
    party_name = pom.organization_name
    party_url = pom.organization_url
    if party_name or party_url:
        parties.append(
            models.Party(
                type=models.party_org,
                name=party_name,
                role='owner',
                url=party_url))

    return parties


def get_urls(namespace, name, version, qualifiers, base_url='https://repo1.maven.org/maven2', **kwargs):
    """
    Return a mapping of URLs.
    """
    if not namespace or not name:
        return {}
    repository_homepage_url = build_url(
        group_id=namespace,
        artifact_id=name,
        version=version,
        base_url=base_url,
    )

    qualifiers = qualifiers or {}
    filename = build_filename(
        artifact_id=name,
        version=version,
        extension=qualifiers.get('type') or 'jar',
        classifier=qualifiers.get('classifier'),
    )

    repository_download_url = build_url(
        group_id=namespace,
        artifact_id=name,
        version=version,
        filename=filename,
        base_url=base_url,
    )

    # treat the POM as "API"
    pom_filename = build_filename(
        artifact_id=name,
        version=version,
        extension='pom',
    )

    api_data_url = build_url(
        group_id=namespace,
        artifact_id=name,
        version=version,
        filename=pom_filename,
        base_url=base_url,
    )

    return dict(
        repository_homepage_url=repository_homepage_url,
        repository_download_url=repository_download_url,
        api_data_url=api_data_url,
    )


def parse(
    location,
    datasource_id,
    package_type,
    primary_language,
    base_url='https://repo1.maven.org/maven2',
):
    """
    Return Packagedata objects from parsing a Maven pom file at `location` or
    using the provided `text` (one or the other but not both).
    """
    package = _parse(
        datasource_id=datasource_id,
        package_type=package_type,
        primary_language=primary_language,
        location=location,
        base_url=base_url
    )
    if package:
        yield package


def _parse(
    datasource_id,
    package_type,
    primary_language,
    location=None,
    text=None,
    base_url='https://repo1.maven.org/maven2',
):
    """
    Yield Packagedata objects from parsing a Maven pom file at `location` or
    using the provided `text` (one or the other but not both).
    """
    pom = get_maven_pom(location=location, text=text)

    if not pom:
        return

    if TRACE:
        ptd = pformat(pom.to_dict())
        logger.debug(f'PomXmlHandler.parse: pom:.to_dict()\n{ptd}')

    version = pom.version
    # pymaven whart
    if version == 'latest.release':
        version = None

    qualifiers = {}
    classifier = pom.classifier
    if classifier:
        qualifiers['classifier'] = classifier

    packaging = pom.packaging
    if packaging:
        extension = get_extension(packaging)
        if extension and extension not in ('jar', 'pom'):
            # we use type as in the PURL spec: this is a problematic field with
            # complex defeinition in Maven
            qualifiers['type'] = extension

    extracted_license_statement = pom.licenses

    group_id = pom.group_id
    artifact_id = pom.artifact_id

    # craft a source package purl for the main binary
    source_packages = []
    is_main_binary_jar = not classifier and all([group_id, artifact_id, version])
    if is_main_binary_jar:
        spurl = PackageURL(
            type=package_type,
            namespace=group_id,
            name=artifact_id,
            version=version,
            # we hardcode the source qualifier for now...
            qualifiers=dict(classifier='sources'))
        source_packages = [spurl.to_string()]

    pname = pom.name or ''
    pdesc = pom.description or ''
    if pname == pdesc:
        description = pname
    else:
        description = [d for d in (pname, pdesc) if d]
        description = '\n'.join(description)

    issue_mngt = pom.issue_management or {}
    bug_tracking_url = issue_mngt.get('url')

    scm = pom.scm or {}
    urls = build_vcs_and_code_view_urls(scm)
    urls.update(get_urls(
        namespace=group_id,
        name=artifact_id, version=version,
        qualifiers=qualifiers,
        base_url=base_url,
    ))

    # FIXME: there are still other data to map in a PackageData
    return models.PackageData(
        datasource_id=datasource_id,
        type=package_type,
        primary_language=primary_language,
        namespace=group_id,
        name=artifact_id,
        version=version,
        qualifiers=qualifiers or None,
        description=description or None,
        homepage_url=pom.url or None,
        extracted_license_statement=extracted_license_statement or None,
        parties=get_parties(pom),
        dependencies=get_dependencies(pom),
        source_packages=source_packages,
        bug_tracking_url=bug_tracking_url,
        **urls,
    )

<<<<<<< HEAD
=======
    if not package_data.license_expression and package_data.declared_license:
        package_data.license_expression = models.compute_normalized_license(package_data.declared_license)

    return package_data


>>>>>>> 9f91bf51
def build_vcs_and_code_view_urls(scm):
    """
    Return a mapping of vcs_url and code_view_url from a Maven `scm` mapping.
    For example:

    >>> scm = dict(
    ...     connection='scm:git:git@github.com:histogrammar/histogrammar-scala.git',
    ...     tag='HEAD',
    ...     url='https://github.com/histogrammar/histogrammar-scala')
    >>> expected = {
    ...     'vcs_url': 'git+https://github.com/histogrammar/histogrammar-scala.git',
    ...     'code_view_url': 'https://github.com/histogrammar/histogrammar-scala'}
    >>> assert build_vcs_and_code_view_urls(scm) == expected
    """

    vcs_url = scm.get('connection') or None
    code_view_url = scm.get('url') or None

    if code_view_url:
        cvu = normalize_vcs_url(code_view_url) or None
        if cvu:
            code_view_url = cvu

    if not vcs_url:
        if code_view_url:
            # we can craft a vcs_url in some cases
            vcs_url = code_view_url
        return dict(vcs_url=vcs_url, code_view_url=code_view_url,)

    vcs_url = parse_scm_connection(vcs_url)

    # TODO: handle tag
    # vcs_tag = scm.get('tag')

    return dict(vcs_url=vcs_url, code_view_url=code_view_url,)


def parse_scm_connection(scm_connection):
    """
    Return an SPDX vcs_url given a Maven `scm_connection` string or the string
    as-is if it cannot be parsed.

    See https://maven.apache.org/scm/scm-url-format.html
        scm:<scm_provider><delimiter><provider_specific_part>

    scm:git:git://server_name[:port]/path_to_repository
    scm:git:http://server_name[:port]/path_to_repository
    scm:git:https://server_name[:port]/path_to_repository
    scm:git:ssh://server_name[:port]/path_to_repository
    scm:git:file://[hostname]/path_to_repository
    """

    delimiter = '|' if '|' in scm_connection else ':'
    segments = scm_connection.split(delimiter, 2)
    if not len(segments) == 3:
        # we cannot parse this so we return it as is
        return scm_connection

    _scm, scm_tool, vcs_url = segments
    # TODO: vcs_tool is not yet supported
    normalized = normalize_vcs_url(vcs_url, vcs_tool=scm_tool)
    if normalized:
        vcs_url = normalized

    if not vcs_url.startswith(VCS_URLS):
        if not vcs_url.startswith(scm_tool):
            vcs_url = '{scm_tool}+{vcs_url}'.format(**locals())

    return vcs_url


def get_extension(packaging):
    """
    We only care for certain artifacts extension/packaging/classifier.

    Maven has some intricate interrelated values for these fields
        type, extension, packaging, classifier, language
    See http://maven.apache.org/ref/3.5.4/maven-core/artifact-handlers.html

    These are the defaults:

    type            extension   packaging    classifier   language
    --------------------------------------------------------------
    pom             = type      = type                    none
    jar             = type      = type                    java
    maven-plugin    jar         = type                    java
    ejb             jar         ejb = type                java
    ejb3            = type      ejb3 = type               java
    war             = type      = type                    java
    ear             = type      = type                    java
    rar             = type      = type                    java
    par             = type      = type                    java
    java-source     jar         = type        sources     java
    javadoc         jar         = type        javadoc     java
    ejb-client      jar         ejb           client      java
    test-jar        jar         jar           tests       java
    """

    extensions = set([
        'ejb3',
        'ear',
        'aar',
        'apk',
        'gem',
        'jar',
        'nar',
        'pom',
        'so',
        'swc',
        'tar',
        'tar.gz',
        'war',
        'xar',
        'zip'
    ])

    if packaging in extensions:
        return packaging
    else:
        return 'jar'<|MERGE_RESOLUTION|>--- conflicted
+++ resolved
@@ -1047,7 +1047,7 @@
         base_url=base_url
     )
     if package:
-        yield package
+        return package
 
 
 def _parse(
@@ -1146,15 +1146,6 @@
         **urls,
     )
 
-<<<<<<< HEAD
-=======
-    if not package_data.license_expression and package_data.declared_license:
-        package_data.license_expression = models.compute_normalized_license(package_data.declared_license)
-
-    return package_data
-
-
->>>>>>> 9f91bf51
 def build_vcs_and_code_view_urls(scm):
     """
     Return a mapping of vcs_url and code_view_url from a Maven `scm` mapping.

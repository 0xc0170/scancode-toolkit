--- conflicted
+++ resolved
@@ -631,15 +631,9 @@
             name=name,
             version=version,
             description=get_description(setup_args),
-<<<<<<< HEAD
             parties=get_parties(setup_args),
             extracted_license_statement=get_declared_license(setup_args),
             dependencies=get_setup_py_dependencies(setup_args),
-=======
-            parties=get_setup_parties(setup_args),
-            declared_license=get_declared_license(setup_args),
-            dependencies=dependencies,
->>>>>>> 8689bc7c
             keywords=get_keywords(setup_args),
             extra_data=extra_data,
             **urls,

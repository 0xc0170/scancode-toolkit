--- conflicted
+++ resolved
@@ -7,12 +7,8 @@
 
 * Sam Aaron -- Ioke lexer
 * Ali Afshar -- image formatter
-<<<<<<< HEAD
 * Thomas Aglassinger -- Easytrieve, JCL and Rexx lexers
-=======
-* Thomas Aglassinger -- Rexx lexer
 * Muthiah Annamalai -- Ezhil lexer
->>>>>>> 6e9fad39
 * Kumar Appaiah -- Debian control lexer
 * Andreas Amann -- AppleScript lexer
 * Timothy Armstrong -- Dart lexer fixes

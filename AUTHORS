--- conflicted
+++ resolved
@@ -33,13 +33,9 @@
 * Christopher Creutzig -- MuPAD lexer
 * Daniël W. Crompton - Pike lexer
 * Pete Curry -- bugfixes
-<<<<<<< HEAD
-* Owen Durni -- haXe lexer
-* Alexander Dutton, Oxford University Computing Services -- SPARQL lexer
-=======
 * Bryan Davis -- EBNF lexer
 * Owen Durni -- Haxe lexer
->>>>>>> f50f280f
+* Alexander Dutton, Oxford University Computing Services -- SPARQL lexer
 * Nick Efford -- Python 3 lexer
 * Sven Efftinge -- Xtend lexer
 * Artem Egorkine -- terminal256 formatter
